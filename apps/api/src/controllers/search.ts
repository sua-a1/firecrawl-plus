import { Request, Response } from "express";
import { WebScraperDataProvider } from "../scraper/WebScraper";
import { billTeam, checkTeamCredits } from "../services/billing/credit_billing";
import { authenticateUser } from "./auth";
import { RateLimiterMode } from "../types";
import { logJob } from "../services/logging/log_job";
import { PageOptions, SearchOptions } from "../lib/entities";
import { search } from "../search";
import { isUrlBlocked } from "../scraper/WebScraper/utils/blocklist";
<<<<<<< HEAD
import { v4 as uuidv4 } from "uuid";
=======
import { Logger } from "../lib/logger";
>>>>>>> 0d24d0b3

export async function searchHelper(
  jobId: string,
  req: Request,
  team_id: string,
  crawlerOptions: any,
  pageOptions: PageOptions,
  searchOptions: SearchOptions,
): Promise<{
  success: boolean;
  error?: string;
  data?: any;
  returnCode: number;
}> {
  const query = req.body.query;
  const advanced = false;
  if (!query) {
    return { success: false, error: "Query is required", returnCode: 400 };
  }

  const tbs = searchOptions.tbs ?? null;
  const filter = searchOptions.filter ?? null;
  const num_results = searchOptions.limit ?? 7;
  const num_results_buffer = Math.floor(num_results * 1.5);

  let res = await search({
    query: query,
    advanced: advanced,
    num_results: num_results_buffer,
    tbs: tbs,
    filter: filter,
    lang: searchOptions.lang ?? "en",
    country: searchOptions.country ?? "us",
    location: searchOptions.location,
  });

  let justSearch = pageOptions.fetchPageContent === false;
  

  if (justSearch) {
    const billingResult = await billTeam(
      team_id,
      res.length
    );
    if (!billingResult.success) {
      return {
        success: false,
        error:
          "Failed to bill team. Insufficient credits or subscription not found.",
        returnCode: 402,
      };
    }
    return { success: true, data: res, returnCode: 200 };
  }

  res = res.filter((r) => !isUrlBlocked(r.url));
  if (res.length > num_results) {
    res = res.slice(0, num_results);
  }

  if (res.length === 0) {
    return { success: true, error: "No search results found", returnCode: 200 };
  }

  // filter out social media links


  const a = new WebScraperDataProvider();
  await a.setOptions({
    jobId,
    mode: "single_urls",
    urls: res.map((r) => r.url).slice(0, searchOptions.limit ?? 7),
    crawlerOptions: {
      ...crawlerOptions,
    },
    pageOptions: {
      ...pageOptions,
      onlyMainContent: pageOptions?.onlyMainContent ?? true,
      fetchPageContent: pageOptions?.fetchPageContent ?? true,
      includeHtml: pageOptions?.includeHtml ?? false,
      removeTags: pageOptions?.removeTags ?? [],
      fallback: false,
    },
  });

  const docs = await a.getDocuments(false);
  
  if (docs.length === 0) {
    return { success: true, error: "No search results found", returnCode: 200 };
  }

  // make sure doc.content is not empty
  const filteredDocs = docs.filter(
    (doc: { content?: string }) => doc.content && doc.content.trim().length > 0
  );

  if (filteredDocs.length === 0) {
    return { success: true, error: "No page found", returnCode: 200, data: docs };
  }

  const billingResult = await billTeam(
    team_id,
    filteredDocs.length
  );
  if (!billingResult.success) {
    return {
      success: false,
      error:
        "Failed to bill team. Insufficient credits or subscription not found.",
      returnCode: 402,
    };
  }

  return {
    success: true,
    data: filteredDocs,
    returnCode: 200,
  };
}

export async function searchController(req: Request, res: Response) {
  try {
    // make sure to authenticate user first, Bearer <token>
    const { success, team_id, error, status } = await authenticateUser(
      req,
      res,
      RateLimiterMode.Search
    );
    if (!success) {
      return res.status(status).json({ error });
    }
    const crawlerOptions = req.body.crawlerOptions ?? {};
    const pageOptions = req.body.pageOptions ?? {
      includeHtml: false,
      onlyMainContent: true,
      fetchPageContent: true,
      removeTags: [],
      fallback: false,
    };
    const origin = req.body.origin ?? "api";

    const searchOptions = req.body.searchOptions ?? { limit: 7 };

    const jobId = uuidv4();

    try {
      const { success: creditsCheckSuccess, message: creditsCheckMessage } =
        await checkTeamCredits(team_id, 1);
      if (!creditsCheckSuccess) {
        return res.status(402).json({ error: "Insufficient credits" });
      }
    } catch (error) {
      Logger.error(error);
      return res.status(500).json({ error: "Internal server error" });
    }
    const startTime = new Date().getTime();
    const result = await searchHelper(
      jobId,
      req,
      team_id,
      crawlerOptions,
      pageOptions,
      searchOptions,
    );
    const endTime = new Date().getTime();
    const timeTakenInSeconds = (endTime - startTime) / 1000;
    logJob({
      job_id: jobId,
      success: result.success,
      message: result.error,
      num_docs: result.data ? result.data.length : 0,
      docs: result.data,
      time_taken: timeTakenInSeconds,
      team_id: team_id,
      mode: "search",
      url: req.body.query,
      crawlerOptions: crawlerOptions,
      pageOptions: pageOptions,
      origin: origin,
    });
    return res.status(result.returnCode).json(result);
  } catch (error) {
    Logger.error(error);
    return res.status(500).json({ error: error.message });
  }
}<|MERGE_RESOLUTION|>--- conflicted
+++ resolved
@@ -7,11 +7,8 @@
 import { PageOptions, SearchOptions } from "../lib/entities";
 import { search } from "../search";
 import { isUrlBlocked } from "../scraper/WebScraper/utils/blocklist";
-<<<<<<< HEAD
 import { v4 as uuidv4 } from "uuid";
-=======
 import { Logger } from "../lib/logger";
->>>>>>> 0d24d0b3
 
 export async function searchHelper(
   jobId: string,
